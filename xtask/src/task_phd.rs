--- conflicted
+++ resolved
@@ -223,51 +223,28 @@
             anyhow::bail!("Missing artifacts config `{artifacts_toml}`!");
         }
 
-<<<<<<< HEAD
         let phd_runner = build_bin("phd-runner", false)?;
         let status = run_exit_code(
             phd_runner
                 .command()
                 .arg("run")
-                .arg(args::PROPOLIS_CMD)
-                .arg(&propolis_local_path)
-                .arg(args::CRUCIBLE_COMMIT)
-                .arg(crucible_commit.unwrap_or("auto"))
-                .arg(args::PROPOLIS_BASE)
-                .arg(propolis_base_branch.unwrap_or("master"))
-                .arg(args::ARTIFACTS_TOML)
-                .arg(&artifacts_toml)
-                .arg("--artifact-directory")
-                .arg(&artifact_dir)
-                .arg("--tmp-directory")
-                .arg(&tmp_dir)
-                .args(bonus_args),
+              .arg(args::PROPOLIS_CMD)
+              .arg(&propolis_local_path)
+              .arg(args::CRUCIBLE_COMMIT)
+              .arg(crucible_commit.unwrap_or("auto"))
+              .arg(args::PROPOLIS_BASE)
+              .arg(propolis_base_branch.unwrap_or("master"))
+              .arg(args::ARTIFACTS_TOML)
+              .arg(&artifacts_toml)
+              .arg(args::ARTIFACTS_DIR)
+              .arg(&artifact_dir)
+              .arg("--tmp-directory")
+              .arg(&tmp_dir)
+              .args(bonus_args),
         )?;
 
         std::process::exit(status);
     }
-=======
-    let status = run_exit_code(
-        phd_runner
-            .command()
-            .arg(args::RUN)
-            .arg(args::PROPOLIS_CMD)
-            .arg(&propolis_local_path)
-            .arg(args::CRUCIBLE_COMMIT)
-            .arg(crucible_commit.unwrap_or("auto"))
-            .arg(args::PROPOLIS_BASE)
-            .arg(propolis_base_branch.unwrap_or("master"))
-            .arg(args::ARTIFACTS_TOML)
-            .arg(&artifacts_toml)
-            .arg(args::ARTIFACTS_DIR)
-            .arg(&artifact_dir)
-            .arg("--tmp-directory")
-            .arg(&tmp_dir)
-            .args(bonus_args),
-    )?;
-
-    std::process::exit(status);
->>>>>>> 3e881a5c
 }
 
 mod args {
