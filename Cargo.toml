[workspace]
resolver = "2"

members = [
  "crates/*",
  "crates/*/sys",
  "bin/*",
  "lib/*",
  "packaging/propolis-package",
  "phd-tests/*",
  "xtask",
]

default-members = [
  "crates/*",
  "crates/*/sys",
  "lib/*",
  "bin/propolis-cli",
  "bin/propolis-server",
  "bin/propolis-standalone",
  "xtask",
]

exclude = [
  "crates/bhyve-api/header-check",
  "crates/viona-api/header-check",
  "phd-tests/buildomat",
]

# If one wants the 'dev' profile, but with "panic = abort" semantics, they
# should opt in with this profile.  Unwinding is required by PHD and
# should_abort cargo tests, and so remains the default for the 'dev' profile.
[profile.dev-abort]
inherits = "dev"
panic = "abort"

# Building for 'release' implies running on a real illumos system, where we
# certainly want (rust) panics to cause an immediate abort and coredump.
[profile.release]
panic = "abort"

[workspace.dependencies]
# Internal crates
bhyve_api = { path = "crates/bhyve-api" }
bhyve_api_sys = { path = "crates/bhyve-api/sys" }
cpuid_profile_config = { path = "crates/cpuid-profile-config" }
dladm = { path = "crates/dladm" }
propolis-server-config = { path = "crates/propolis-server-config" }
propolis_api_types = { path = "crates/propolis-api-types" }
propolis_types = { path = "crates/propolis-types" }
rfb = { path = "crates/rfb" }
rgb_frame = { path = "crates/rgb-frame" }
viona_api = { path = "crates/viona-api" }
viona_api_sys = { path = "crates/viona-api/sys" }

# PHD testing framework
phd-framework = { path = "phd-tests/framework" }
phd-testcase = { path = "phd-tests/testcase" }
phd-testcase-macros = { path = "phd-tests/testcase_macro" }
phd-tests = { path = "phd-tests/tests" }

# Public library crates
propolis = { path = "lib/propolis", default-features = false }
propolis-client = { path = "lib/propolis-client" }

# Propolis cfg(feature = "falcon")
dlpi = { git = "https://github.com/oxidecomputer/dlpi-sys", branch = "main" }
ispf = { git = "https://github.com/oxidecomputer/ispf" }
libloading = "0.7"
p9ds = { git = "https://github.com/oxidecomputer/p9fs" }
softnpu = { git = "https://github.com/oxidecomputer/softnpu" }

# Omicron-related
internal-dns = { git = "https://github.com/oxidecomputer/omicron", branch = "hyper-v1" }
nexus-client = { git = "https://github.com/oxidecomputer/omicron", branch = "hyper-v1" }
omicron-common = { git = "https://github.com/oxidecomputer/omicron", branch = "hyper-v1" }
omicron-zone-package = "0.9.0"
oximeter-instruments = { git = "https://github.com/oxidecomputer/omicron", branch = "hyper-v1", default-features = false, features = ["kstat"] }
oximeter-producer = { git = "https://github.com/oxidecomputer/omicron", branch = "hyper-v1" }
oximeter = { git = "https://github.com/oxidecomputer/omicron", branch = "hyper-v1" }
sled-agent-client = { git = "https://github.com/oxidecomputer/omicron", branch = "hyper-v1" }

# Crucible
<<<<<<< HEAD
crucible = { git = "https://github.com/oxidecomputer/crucible", branch = "hyper-v1" }
crucible-client-types = { git = "https://github.com/oxidecomputer/crucible", branch = "hyper-v1" }
=======
crucible = { git = "https://github.com/oxidecomputer/crucible", rev = "a551f245e8a26f52098382903ccf0a982b7c54fa" }
crucible-client-types = { git = "https://github.com/oxidecomputer/crucible", rev = "a551f245e8a26f52098382903ccf0a982b7c54fa" }
>>>>>>> 516dabe4

# External dependencies
anyhow = "1.0"
async-trait = "0.1.53"
atty = "0.2.14"
backoff = "0.4.0"
backtrace = "0.3.66"
base64 = "0.21"
bit_field = "0.10.1"
bitflags = "2.4"
bitstruct = "0.1"
bitvec = "1.0"
byteorder = "1"
bytes = "1.7.1"
camino = "1.1.6"
cargo_metadata = "0.18.1"
cc = "1.0.73"
cfg-if = "1.0.0"
chrono = "0.4.19"
clap = "4.2"
const_format = "0.2"
crossbeam-channel = "0.5"
ctrlc = "3.2"
dropshot = "0.12.0"
erased-serde = "0.4"
errno = "0.2.8"
escargot = "0.5.8"
expectorate = "1.0.5"
fatfs = "0.3.6"
futures = "0.3"
futures-util = "0.3.21"
flate2 = "1.0.28"
hex = "0.4.3"
http = "1.1.0"
hyper = "1.0"
indicatif = "0.17.3"
inventory = "0.3.0"
kstat-rs = "0.2.4"
lazy_static = "1.4"
libc = "0.2"
mockall = "0.12"
newtype_derive = "0.1.6"
newtype-uuid = { version = "1.0.1", features = [ "v4" ] }
owo-colors = "4"
pin-project-lite = "0.2.13"
proc-macro2 = "1.0"
proc-macro-error = "1"
progenitor = "0.8.0"
quote = "1.0"
rand = "0.8"
reqwest = { version = "0.12.0", default-features = false }
ring = "0.17"
ron = "0.8"
schemars = "0.8.10"
serde = "1.0"
serde_arrays = "0.1"
serde_derive = "1.0"
serde_json = "1.0"
serde_test = "1.0.138"
slog = "2.7"
slog-async = "2.8"
slog-bunyan = "2.4.0"
slog-dtrace = "0.3"
slog-term = "2.8"
strum = "0.26"
syn = "1.0"
tar = "0.4"
tempfile = "3.2"
termwiz = "0.20"
thiserror = "1.0"
tokio = "1"
tokio-tungstenite = "0.21"
tokio-util = "0.7"
toml = "0.7.8"
tracing = "0.1.35"
tracing-appender = "0.2.2"
tracing-bunyan-formatter = "0.3.3"
tracing-subscriber = "0.3.14"
usdt = { version = "0.5", default-features = false }
uuid = "1.3.2"
zerocopy = "0.7.34"


#
# It's common during development to use a local copy of various complex
# dependencies.  If you want to use those, uncomment one of these blocks.
#
# [patch."https://github.com/oxidecomputer/omicron"]
# internal-dns = { path = "../omicron/internal-dns" }
# nexus-client = { path = "../omicron/clients/nexus-client" }
# omicron-common = { path = "../omicron/common" }
# oximeter-instruments = { path = "../omicron/oximeter/instruments" }
# oximeter-producer = { path = "../omicron/oximeter/producer" }
# oximeter = { path = "../omicron/oximeter/oximeter" }
# [patch."https://github.com/oxidecomputer/crucible"]
# crucible = { path = "../crucible/upstairs" }
# crucible-client-types = { path = "../crucible/crucible-client-types" }<|MERGE_RESOLUTION|>--- conflicted
+++ resolved
@@ -81,13 +81,8 @@
 sled-agent-client = { git = "https://github.com/oxidecomputer/omicron", branch = "hyper-v1" }
 
 # Crucible
-<<<<<<< HEAD
-crucible = { git = "https://github.com/oxidecomputer/crucible", branch = "hyper-v1" }
-crucible-client-types = { git = "https://github.com/oxidecomputer/crucible", branch = "hyper-v1" }
-=======
 crucible = { git = "https://github.com/oxidecomputer/crucible", rev = "a551f245e8a26f52098382903ccf0a982b7c54fa" }
 crucible-client-types = { git = "https://github.com/oxidecomputer/crucible", rev = "a551f245e8a26f52098382903ccf0a982b7c54fa" }
->>>>>>> 516dabe4
 
 # External dependencies
 anyhow = "1.0"
