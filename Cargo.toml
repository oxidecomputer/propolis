[workspace]
resolver = "2"

members = [
  "crates/*",
  "crates/*/sys",
  "bin/*",
  "lib/*",
  "packaging/propolis-package",
  "phd-tests/*",
  "xtask",
]

default-members = [
  "crates/*",
  "crates/*/sys",
  "lib/*",
  "bin/dropshot-apis",
  "bin/propolis-cli",
  "bin/propolis-server",
  "bin/propolis-standalone",
  "xtask",
]

exclude = [
  "crates/bhyve-api/header-check",
  "crates/nvpair/header-check",
  "crates/viona-api/header-check",
  "phd-tests/buildomat",
]

# If one wants the 'dev' profile, but with "panic = abort" semantics, they
# should opt in with this profile.  Unwinding is required by PHD and
# should_abort cargo tests, and so remains the default for the 'dev' profile.
[profile.dev-abort]
inherits = "dev"
panic = "abort"

# Building for 'release' implies running on a real illumos system, where we
# certainly want (rust) panics to cause an immediate abort and coredump.
[profile.release]
panic = "abort"

[workspace.dependencies]
# Internal crates
bhyve_api = { path = "crates/bhyve-api" }
bhyve_api_sys = { path = "crates/bhyve-api/sys" }
cpuid_utils = { path = "crates/cpuid-utils" }
cpuid_profile_config = { path = "crates/cpuid-profile-config" }
dladm = { path = "crates/dladm" }
nvpair = { path = "crates/nvpair" }
nvpair_sys = { path = "crates/nvpair/sys" }
propolis-config-toml = { path = "crates/propolis-config-toml" }
propolis_api_types = { path = "crates/propolis-api-types" }
propolis-server-api = { path = "crates/propolis-server-api" }
propolis_types = { path = "crates/propolis-types" }
rfb = { path = "crates/rfb" }
rgb_frame = { path = "crates/rgb-frame" }
viona_api = { path = "crates/viona-api" }
viona_api_sys = { path = "crates/viona-api/sys" }

# PHD testing framework
phd-framework = { path = "phd-tests/framework" }
phd-testcase = { path = "phd-tests/testcase" }
phd-testcase-macros = { path = "phd-tests/testcase_macro" }
phd-tests = { path = "phd-tests/tests" }

# Public library crates
propolis = { path = "lib/propolis", default-features = false }
propolis-client = { path = "lib/propolis-client" }

# Propolis cfg(feature = "falcon")
dlpi = { git = "https://github.com/oxidecomputer/dlpi-sys", branch = "main" }
ispf = { git = "https://github.com/oxidecomputer/ispf" }
libloading = "0.7"
p9ds = { git = "https://github.com/oxidecomputer/p9fs" }
softnpu = { git = "https://github.com/oxidecomputer/softnpu" }

# Omicron-related
internal-dns-resolver = { git = "https://github.com/oxidecomputer/omicron", branch = "main" }
internal-dns-types = { git = "https://github.com/oxidecomputer/omicron", branch = "main" }
nexus-client = { git = "https://github.com/oxidecomputer/omicron", branch = "main" }
omicron-common = { git = "https://github.com/oxidecomputer/omicron", branch = "main" }
omicron-zone-package = "0.12.2"
oximeter-instruments = { git = "https://github.com/oxidecomputer/omicron", branch = "main", default-features = false, features = ["kstat"] }
oximeter-producer = { git = "https://github.com/oxidecomputer/omicron", branch = "main" }
oximeter = { git = "https://github.com/oxidecomputer/omicron", branch = "main" }
sled-agent-client = { git = "https://github.com/oxidecomputer/omicron", branch = "main" }

# Crucible
crucible = { git = "https://github.com/oxidecomputer/crucible", rev = "65ca41e821ef53ec9c28909357f23e3348169e4f" }
crucible-client-types = { git = "https://github.com/oxidecomputer/crucible", rev = "65ca41e821ef53ec9c28909357f23e3348169e4f" }

# External dependencies
anyhow = "1.0"
async-trait = "0.1.88"
atty = "0.2.14"
backoff = "0.4.0"
backtrace = "0.3.66"
base64 = "0.21"
bit_field = "0.10.1"
bitflags = "2.4"
bitstruct = "0.1"
bitvec = "1.0"
byteorder = "1"
bytes = "1.7.1"
camino = "1.1.6"
cargo_metadata = "0.18.1"
cc = "1.0.73"
cfg-if = "1.0.0"
chrono = "0.4.19"
clap = "4.2"
const_format = "0.2"
crossbeam-channel = "0.5"
ctrlc = "3.2"
dropshot = "0.16.4"
<<<<<<< HEAD
dropshot-api-manager = "0.1.1"
dropshot-api-manager-types = "0.1.1"
=======
>>>>>>> c39f25f1
erased-serde = "0.4"
errno = "0.2.8"
escargot = "0.5.8"
expectorate = "1.0.5"
fatfs = "0.3.6"
futures = "0.3"
futures-util = "0.3.21"
flate2 = "1.0.28"
heck = "0.5.0"
hex = "0.4.3"
http = "1.1.0"
hyper = "1.0"
linkme = "0.3.33"
itertools = "0.13.0"
kstat-rs = "0.2.4"
lazy_static = "1.4"
libc = "0.2"
mockall = "0.12"
newtype_derive = "0.1.6"
newtype-uuid = { version = "1.0.1", features = [ "v4" ] }
owo-colors = "4"
oxide-tokio-rt = "0.1.2"
pin-project-lite = "0.2.13"
proc-macro2 = "1.0"
proc-macro-error = "1"
progenitor = "0.10.0"
progenitor-client = "0.10.0"
proptest = "1.5.0"
quote = "1.0"
rand = "0.9.1"
reqwest = { version = "0.12.0", default-features = false }
ring = "0.17"
ron = "0.8"
schemars = "0.8.10"
semver = "1.0"
serde = "1.0"
serde_arrays = "0.1"
serde_derive = "1.0"
serde_json = "1.0"
serde_test = "1.0.138"
slog = "2.7"
slog-async = "2.8"
slog-bunyan = "2.4.0"
slog-dtrace = "0.3"
slog-term = "2.8"
strum = "0.26"
syn = "1.0"
tar = "0.4"
tempfile = "3.2"
termwiz = "0.20"
thiserror = "1.0"
tokio = "1"
tokio-tungstenite = "0.21"
tokio-util = "0.7"
toml = "0.7.8"
tracing = "0.1.35"
tracing-appender = "0.2.2"
tracing-bunyan-formatter = "0.3.3"
tracing-subscriber = "0.3.14"
usdt = { version = "0.5", default-features = false }
uuid = "1.3.2"
zerocopy = "0.8.25"


#
# It's common during development to use a local copy of various complex
# dependencies.  If you want to use those, uncomment one of these blocks.
#
# [patch."https://github.com/oxidecomputer/omicron"]
# internal-dns = { path = "../omicron/internal-dns" }
# nexus-client = { path = "../omicron/clients/nexus-client" }
# omicron-common = { path = "../omicron/common" }
# oximeter-instruments = { path = "../omicron/oximeter/instruments" }
# oximeter-producer = { path = "../omicron/oximeter/producer" }
# oximeter = { path = "../omicron/oximeter/oximeter" }
# [patch."https://github.com/oxidecomputer/crucible"]
# crucible = { path = "../crucible/upstairs" }
# crucible-client-types = { path = "../crucible/crucible-client-types" }<|MERGE_RESOLUTION|>--- conflicted
+++ resolved
@@ -114,11 +114,8 @@
 crossbeam-channel = "0.5"
 ctrlc = "3.2"
 dropshot = "0.16.4"
-<<<<<<< HEAD
 dropshot-api-manager = "0.1.1"
 dropshot-api-manager-types = "0.1.1"
-=======
->>>>>>> c39f25f1
 erased-serde = "0.4"
 errno = "0.2.8"
 escargot = "0.5.8"
