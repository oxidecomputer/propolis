--- conflicted
+++ resolved
@@ -33,13 +33,11 @@
 inherits = "dev"
 panic = "unwind"
 
-<<<<<<< HEAD
+#[patch."https://github.com/oxidecomputer/crucible"]
+#crucible = { path = "../crucible/upstairs" }
+#crucible-client-types = { path = "../crucible/crucible-client-types" }
+
 #[patch."http://github.com/oxidecomputer/rfb"]
 # Double / here is intentional to defeat cargo's git canonicalization and allow us to
 # patch a crate using the same source.
-#rfb = { git = "http://github.com/oxidecomputer//rfb", rev = "" }
-=======
-#[patch."https://github.com/oxidecomputer/crucible"]
-#crucible = { path = "../crucible/upstairs" }
-#crucible-client-types = { path = "../crucible/crucible-client-types" }
->>>>>>> 74e002c4
+#rfb = { git = "http://github.com/oxidecomputer//rfb", rev = "" }