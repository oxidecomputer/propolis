//! Implements utilities for dispatching operations to a virtual CPU.

use std::collections::BTreeMap;
use std::io::Result;
use std::sync::atomic::{AtomicBool, Ordering};
use std::sync::{Arc, Condvar, Mutex, MutexGuard, Weak};
use std::thread::{Builder, JoinHandle};

use crate::instance;
use crate::vcpu::*;
use crate::vmm::{Machine, MachineCtx};

pub mod event_ports;
pub mod events;

use events::{EventCtx, EventDispatch};

pub type WakeFn = dyn Fn(&DispCtx) + Send + 'static;

#[derive(Eq, PartialEq, Ord, PartialOrd)]
enum Worker {
    Vcpu(usize),
    Events,
    Custom(String),
}
struct WorkerState {
    join: Option<JoinHandle<()>>,
    ctrl: Arc<WorkerCtrl>,
    wake: Option<Box<WakeFn>>,
}

#[derive(Default)]
struct DispInner {
    inst: Mutex<Option<Weak<instance::Instance>>>,
}

/// Implements a VM-specific executor.
pub struct Dispatcher {
    mctx: MachineCtx,
    event_dispatch: Arc<EventDispatch>,
    workers: Mutex<BTreeMap<Worker, WorkerState>>,
    inner: Arc<DispInner>,
}

impl Dispatcher {
    /// Creates a new dispatcher.
    ///
    /// # Arguments
    /// - `vm`: The machine for which the dispatcher will handle requests.
    /// - `vcpu_fn`: A function, which will be invoked by the dispatcher,
    /// to run the CPU. This function is responsible for yielding control
    /// back to the dispatcher when requested.
    pub fn create(vm: &Arc<Machine>, vcpu_fn: VcpuRunFunc) -> Result<Self> {
        let mut workers = BTreeMap::new();
        let mctx = MachineCtx::new(vm);
        let event_dispatch = Arc::new(EventDispatch::new());
        let disp_inner = Arc::new(DispInner::default());

        // Spawn event dispatch thread.
        let evt_ctrl = WorkerCtrl::create(true);
        let mut evt_ctx = DispCtx::new(
            mctx.clone(),
            Arc::clone(&event_dispatch),
            Some(Arc::clone(&evt_ctrl)),
            Arc::clone(&disp_inner),
        );
        let evt_edisp = Arc::clone(&event_dispatch);
        let evt_join = Builder::new()
            .name("event-dispatch".to_string())
            .spawn(move || {
                if evt_ctx.check_yield() {
                    return;
                }
                events::event_loop(evt_edisp, &mut evt_ctx);
            })
            .unwrap();

        let wake_edisp = Arc::downgrade(&event_dispatch);
        workers.insert(
            Worker::Events,
            WorkerState {
                join: Some(evt_join),
                ctrl: evt_ctrl,
                wake: Some(Box::new(move |_ctx: &DispCtx| {
                    if let Some(edisp) = Weak::upgrade(&wake_edisp) {
                        edisp.notify();
                    }
                })),
            },
        );

        // Spawn vCPU threads
        for id in 0..mctx.max_cpus() {
            let ctrl = WorkerCtrl::create(true);
            let mut ctx = DispCtx::new(
                mctx.clone(),
                Arc::clone(&event_dispatch),
                Some(Arc::clone(&ctrl)),
                Arc::clone(&disp_inner),
            );
            let name = format!("vcpu-{}", id);
            let vcpu = VcpuHdl::new(vm.get_hdl(), id as i32);
            let hdl = Builder::new()
                .name(name)
                .spawn(move || {
                    // wait at dispatch hold point until start
                    if ctx.check_yield() {
                        return;
                    }

                    vcpu_fn(vcpu, &mut ctx);
                })
                .unwrap();

            workers.insert(
                Worker::Vcpu(id),
                WorkerState {
                    join: Some(hdl),
                    ctrl,
                    wake: Some(Box::new(move |ctx: &DispCtx| {
                        let _ = ctx.mctx.vcpu(id).barrier();
                    })),
                },
            );
        }

        // Release the events thread to run immediately
        workers.get(&Worker::Events).unwrap().ctrl.release();

        let this = Self {
            mctx,
            event_dispatch,
            workers: Mutex::new(workers),
            inner: disp_inner,
        };
        Ok(this)
    }

    /// Associates an instance with a dispatcher.
    ///
    /// # Panics
    ///
    /// Panics if the dispatcher has already been associated with
    /// an instance.
    pub(crate) fn assoc_instance(&self, inst: Weak<instance::Instance>) {
        let res = self.inner.inst.lock().unwrap().replace(inst);
        assert!(res.is_none());
    }

    /// Spawns a new dedicated worker thread named `name` which invokes
    /// `func` on `data`.
    ///
    /// An optional `wake` function may be supplied, when invoked, this
    /// function should trigger the worker to move to a barrier point.
    pub fn spawn<D>(
        &self,
        name: String,
        data: D,
        func: fn(D, &mut DispCtx),
        wake: Option<Box<WakeFn>>,
    ) -> Result<()>
    where
        D: Send + 'static,
    {
        let ctrl = WorkerCtrl::create(false);
        let mut ctx = DispCtx::new(
            self.mctx.clone(),
            self.event_dispatch.clone(),
            Some(Arc::clone(&ctrl)),
            Arc::clone(&self.inner),
        );
        let hdl = Builder::new().name(name.clone()).spawn(move || {
            func(data, &mut ctx);
        })?;

        let mut workers = self.workers.lock().unwrap();
        let res = workers.insert(
            Worker::Custom(name),
            WorkerState { join: Some(hdl), ctrl, wake },
        );
        assert!(res.is_none());

        Ok(())
    }

    /// Waits for the termination of all workers.
    pub fn join(&self) {
        // XXX: indicate to all threads that they should bail out
        let mut workers = self.workers.lock().unwrap();

        for (_id, ws) in workers.iter_mut() {
            let hdl = ws.join.take().unwrap();
            hdl.join().unwrap()
        }
    }
<<<<<<< HEAD
    /// Invokes `f`, supplying a context object which provides
    /// access to the dispatcher.
    pub fn with_ctx<F>(&self, f: F)
    where
        F: FnOnce(&DispCtx),
    {
=======

    pub fn ctx(&self) -> DispCtx {
>>>>>>> e3191028
        let ctrl = WorkerCtrl::create(false);
        DispCtx::new(
            self.mctx.clone(),
            self.event_dispatch.clone(),
            Some(ctrl),
            Arc::clone(&self.inner),
        )
    }

    pub(crate) fn release_vcpus(&self) {
        let workers = self.workers.lock().unwrap();
        for (id, worker) in workers.iter() {
            if let Worker::Vcpu(_vcpu) = id {
                worker.ctrl.release();
            }
        }
    }

    pub(crate) fn quiesce_workers(&self) {
        let workers = self.workers.lock().unwrap();
        let ctx = DispCtx::new(
            self.mctx.clone(),
            self.event_dispatch.clone(),
            None,
            Arc::clone(&self.inner),
        );

        for (_id, ws) in workers.iter() {
            let already_held = ws.ctrl.req_hold();

            if !already_held {
                if let Some(wake_fn) = ws.wake.as_ref() {
                    wake_fn(&ctx);
                }
            }
        }

        // wait for all workers to report at their barriers
        for (_id, ws) in workers.iter() {
            ws.ctrl.wait_until_held();
        }
    }

    pub(crate) fn destroy_workers(&self) {
        let workers = self.workers.lock().unwrap();
        let ctx = DispCtx::new(
            self.mctx.clone(),
            self.event_dispatch.clone(),
            None,
            Arc::clone(&self.inner),
        );

        // push all workers to their barrier points
        for (_id, ws) in workers.iter() {
            let already_held = ws.ctrl.req_hold();

            if !already_held {
                if let Some(wake_fn) = ws.wake.as_ref() {
                    wake_fn(&ctx);
                }
            }
        }

        for (_id, ws) in workers.iter() {
            ws.ctrl.wait_until_held();
            ws.ctrl.req_exit();
        }
    }
}

struct WorkerCtrlState {
    req_hold: bool,
    req_exit: bool,
    exited: bool,
    held: bool,
}
struct WorkerCtrl {
    inner: Mutex<WorkerCtrlState>,
    active_req: AtomicBool,
    cv: Condvar,
}
impl WorkerCtrl {
    fn create(initial_hold: bool) -> Arc<Self> {
        Arc::new(Self {
            inner: Mutex::new(WorkerCtrlState {
                req_hold: initial_hold,
                req_exit: false,
                exited: false,
                held: false,
            }),
            active_req: AtomicBool::new(initial_hold),
            cv: Condvar::new(),
        })
    }
    fn req_hold(&self) -> bool {
        let mut inner = self.inner.lock().unwrap();
        inner.req_hold = true;
        self.active_req.store(true, Ordering::Release);

        // Is this thread already waiting at hold point?
        let held = inner.held;
        drop(inner);
        held
    }
    fn req_exit(&self) {
        let mut inner = self.inner.lock().unwrap();
        inner.req_exit = true;
        self.active_req.store(true, Ordering::Release);

        // If the worker is waiting at the hold point, notify it so it can wake
        // and proceed in an orderly fashion to the exit(s).
        if inner.held {
            self.cv.notify_all();
        }
    }
    fn release(&self) {
        let mut inner = self.inner.lock().unwrap();
        self.active_req.store(true, Ordering::Release);
        inner.req_hold = false;
        if inner.held {
            self.cv.notify_all();
        }
    }
    fn reconcile_reqs(&self, inner: &mut MutexGuard<WorkerCtrlState>) {
        self.active_req
            .store(inner.req_hold | inner.req_exit, Ordering::Release);
    }
    fn exit(&self) {
        let mut inner = self.inner.lock().unwrap();
        inner.exited = true;
    }

    fn check_yield(&self) -> bool {
        if self.active_req.load(Ordering::Acquire) {
            let mut inner = self.inner.lock().unwrap();
            if inner.req_hold {
                inner.held = true;
                // notify that we're held
                self.cv.notify_all();
                inner = self
                    .cv
                    .wait_while(inner, |inner| {
                        inner.req_hold && !inner.req_exit
                    })
                    .unwrap();
                inner.held = false;
                self.reconcile_reqs(&mut inner);
            }
            let should_exit = inner.req_exit;
            drop(inner);
            should_exit
        } else {
            false
        }
    }

    fn wait_until_held(&self) {
        let inner = self.inner.lock().unwrap();
        assert!(inner.req_hold);
        if !inner.held && !inner.exited {
            let _ = self
                .cv
                .wait_while(inner, |inner| !inner.held && !inner.exited)
                .unwrap();
        }
    }
}

/// Context to methods invoked from [`Dispatcher`].
pub struct DispCtx {
    pub mctx: MachineCtx,
    pub event: EventCtx,
    ctrl: Option<Arc<WorkerCtrl>>,
    di: Arc<DispInner>,
}

impl DispCtx {
    fn new(
        mctx: MachineCtx,
        edisp: Arc<EventDispatch>,
        ctrl: Option<Arc<WorkerCtrl>>,
        inner: Arc<DispInner>,
    ) -> DispCtx {
        DispCtx { mctx, event: EventCtx::new(edisp), ctrl, di: inner }
    }

    /// Returns true if the function holding this [`DispCtx`] object
    /// should yield control back to the dispatcher.
    // TODO: Why "&mut self", not just "&self"?
    pub fn check_yield(&mut self) -> bool {
        if let Some(ctrl) = self.ctrl.as_ref() {
            ctrl.check_yield()
        } else {
            false
        }
    }

    fn with_inst(&self, cb: impl FnOnce(&instance::Instance)) {
        let guard = self.di.inst.lock().unwrap();
        let inst = Weak::upgrade(&guard.as_ref().unwrap()).unwrap();
        cb(&inst)
    }

    /// Halts the instance asssociated with the dispatcher.
    // TODO: What prevents re-invoking this method concurrently / repeatedly?
    // Would that be safe? Kinda seems like invalid state transitions would
    // cause a panic.
    pub fn instance_halt(&self) {
        // XXX: record additional metadata about halt?
        self.with_inst(|inst| {
            inst.set_target_state(instance::State::Halt).unwrap();
        });
    }

    /// Resets the instance associated with the dispatcher.
    // TODO: Same question as above; it looks like invalid state transitions
    // would propagate an error which is being unwrapped here.
    pub fn instance_reset(&self) {
        // XXX: record additional metadata about reset?
        self.with_inst(|inst| {
            inst.set_target_state(instance::State::Reset).unwrap();
        });
    }
}
impl Drop for DispCtx {
    fn drop(&mut self) {
        if let Some(ctrl) = self.ctrl.as_ref() {
            ctrl.exit();
        }
    }
}<|MERGE_RESOLUTION|>--- conflicted
+++ resolved
@@ -193,17 +193,10 @@
             hdl.join().unwrap()
         }
     }
-<<<<<<< HEAD
-    /// Invokes `f`, supplying a context object which provides
-    /// access to the dispatcher.
-    pub fn with_ctx<F>(&self, f: F)
-    where
-        F: FnOnce(&DispCtx),
-    {
-=======
-
+
+    /// Creates a new context object which provides an
+    /// API of a subset of the Dispatcher.
     pub fn ctx(&self) -> DispCtx {
->>>>>>> e3191028
         let ctrl = WorkerCtrl::create(false);
         DispCtx::new(
             self.mctx.clone(),
