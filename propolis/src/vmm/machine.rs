--- conflicted
+++ resolved
@@ -41,13 +41,8 @@
     name: String,
     // A mapping of the guest address space within the address space of
     // propolis.
-<<<<<<< HEAD
     guest_map: Option<Mapping>,
     dev_map: Option<Mutex<Mapping>>,
-=======
-    guest_map: Option<NonNull<u8>>,
-    dev_map: Option<Mutex<NonNull<u8>>>,
->>>>>>> ca94a726
 }
 
 /// The aggregate representation of a virtual machine.
@@ -204,11 +199,8 @@
         }
     }
     /// Writes bytes from a buffer to guest memory.
-<<<<<<< HEAD
-=======
     ///
     /// Writes up to `buf.len()` or `len` bytes, whichever is smaller.
->>>>>>> ca94a726
     pub fn write_from(
         &self,
         addr: GuestAddr,
@@ -222,36 +214,18 @@
             None
         }
     }
-<<<<<<< HEAD
-
     /// Writes a single value to guest memory.
     pub fn write_byte(&self, addr: GuestAddr, val: u8, count: usize) -> bool {
         if let Some(mapping) = self.region_covered(addr, count, Prot::WRITE) {
             mapping.write_byte(val, count).is_ok()
-=======
-    /// Writes a single value to guest memory.
-    pub fn write_bytes(&self, addr: GuestAddr, val: u8, count: usize) -> bool {
-        if let Some(ptr) = self.region_covered(addr, count, Prot::WRITE) {
-            unsafe {
-                ptr.as_ptr().write_bytes(val, count);
-            }
-            true
->>>>>>> ca94a726
         } else {
             false
         }
     }
 
-<<<<<<< HEAD
     pub fn writable_region(&self, region: &GuestRegion) -> Option<SubMapping> {
         let mapping = self.region_covered(region.0, region.1, Prot::WRITE)?;
         Some(mapping)
-=======
-    /// Returns a raw writable pointer to the start of the guest address.
-    pub fn raw_writable(&self, region: &GuestRegion) -> Option<*mut u8> {
-        let ptr = self.region_covered(region.0, region.1, Prot::WRITE)?;
-        Some(ptr.as_ptr())
->>>>>>> ca94a726
     }
     pub fn readable_region(&self, region: &GuestRegion) -> Option<SubMapping> {
         let mapping = self.region_covered(region.0, region.1, Prot::READ)?;
@@ -289,22 +263,13 @@
 }
 
 /// A contiguous region of memory containing generic objects.
-<<<<<<< HEAD
 pub struct MemMany<'a, T: Copy> {
     mapping: SubMapping<'a>,
-=======
-pub struct MemMany<T: Copy> {
-    ptr: *const T,
->>>>>>> ca94a726
     count: usize,
     pos: usize,
     phantom: PhantomData<T>,
 }
-<<<<<<< HEAD
 impl<'a, T: Copy> MemMany<'a, T> {
-=======
-impl<T: Copy> MemMany<T> {
->>>>>>> ca94a726
     /// Gets the object at position `pos` within the memory region.
     ///
     /// Returns [`Option::None`] if out of range.
