--- conflicted
+++ resolved
@@ -21,22 +21,16 @@
 usdt = "0.1.11"
 tokio = { version = "1", features = ["full"] }
 futures = "0.3"
-<<<<<<< HEAD
 crucible = { git = "https://github.com/oxidecomputer/crucible", rev = "35d9d882", optional = true }
 anyhow = "1"
-
-[dev-dependencies]
-tempfile = "3.2"
-
-[features]
-default = []
-=======
 slog = "2.7"
 
 [dev-dependencies]
 crossbeam-channel = "0.5"
 rand = "0.8"
 tempfile = "3.2"
+
+[features]
+default = []
 slog-term = "2.7"
-slog-async = "2.7"
->>>>>>> 326d3322
+slog-async = "2.7"