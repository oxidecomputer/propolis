--- conflicted
+++ resolved
@@ -34,22 +34,6 @@
     vm.launch().await?;
     vm.wait_to_boot().await?;
 
-<<<<<<< HEAD
-    // Some guests expose a /dev/disk/by-path directory that contains symlinks
-    // mapping PCI paths to the underlying device nodes under /dev. If this is
-    // present, check the mapping for a virtio disk at 0.24.0.
-    //
-    // The commands after this try to mount the in-memory disk and assume that
-    // its device is located at /dev/vda. If the by-path directory is present,
-    // try to check that the disk is located there and fail the test early if
-    // it's not. If the by-path directory is missing, put up a warning and hope
-    // for the best.
-    let dev_disk = vm.run_shell_command("ls /dev/disk").ignore_status().await?;
-    if dev_disk.contains("by-path") {
-        let ls = vm.run_shell_command("ls -la /dev/disk/by-path").await?;
-        info!(%ls, "guest disk device paths");
-        assert!(ls.contains("virtio-pci-0000:00:18.0 -> ../../vda"));
-=======
     let device_path = if let Some(vm) = vm.get_windows_vm() {
         // Cygwin documents that \Device\HardDisk devices in the NT device
         // namespace map to /dev/sd devices in the emulated POSIX namespace:
@@ -82,8 +66,11 @@
         );
 
         format!("/dev/sd{}", (b'a' + num) as char)
->>>>>>> 6d984838
     } else {
+        // Non-Windows guests may expose a /dev/disk/by-path directory that
+        // contains symlinks mapping PCI paths to the underlying device nodes
+        // under /dev. If this is present, check the mapping for a virtio disk
+        // at 0.24.0.
         let ls = vm
             .run_shell_command(
                 "ls /sys/devices/pci0000:00/0000:00:18.0/virtio0/block",
