--- conflicted
+++ resolved
@@ -40,15 +40,10 @@
 
     pub fn is_migration_compatible(
         &self,
-<<<<<<< HEAD
         other_spec: MutexGuard<'_, VersionedInstanceSpec>,
     ) -> Result<(), MigrationCompatibilityError> {
         let VersionedInstanceSpec::V0(other_spec) = &*other_spec;
-=======
-        other_spec: &VersionedInstanceSpec,
-    ) -> Result<(), MigrationCompatibilityError> {
-        let VersionedInstanceSpec::V0(other_spec) = other_spec;
->>>>>>> ff10efae
+
         self.device_spec.can_migrate_devices_from(&other_spec.devices)?;
         let other_keys = get_spec_backend_keys(other_spec);
         if self.backend_keys.len() != other_keys.len() {
