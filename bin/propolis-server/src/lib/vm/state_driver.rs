--- conflicted
+++ resolved
@@ -244,7 +244,6 @@
     /// Notifies the external request queue that the state driver has completed
     /// a request from that queue.
     fn notify_request_completed(&self, state: CompletedRequest) {
-<<<<<<< HEAD
         let mut guard = self.inner.lock().unwrap();
         guard.external_requests.notify_request_completed(state);
     }
@@ -254,17 +253,6 @@
     /// the API (e.g. because the guest requested a chipset-driven shutdown).
     fn notify_stopped(&self) {
         let mut guard = self.inner.lock().unwrap();
-=======
-        let mut guard = self.inner.lock().unwrap();
-        guard.external_requests.notify_request_completed(state);
-    }
-
-    /// Notifies the external request queue that the instance has stopped. This
-    /// is used to stop the queue when the instance stops without a request from
-    /// the API (e.g. because the guest requested a chipset-driven shutdown).
-    fn notify_stopped(&self) {
-        let mut guard = self.inner.lock().unwrap();
->>>>>>> 08359a52
         guard.external_requests.notify_stopped();
     }
 
@@ -550,27 +538,6 @@
     ) -> VmStartOutcome {
         info!(self.log, "starting instance"; "reason" => ?start_reason);
 
-<<<<<<< HEAD
-        let start_result =
-            self.objects.lock_exclusive().await.start(start_reason).await;
-
-        self.input_queue.notify_request_completed(CompletedRequest::Start {
-            succeeded: start_result.is_ok(),
-        });
-
-        match &start_result {
-            Ok(()) => {
-                self.external_state.update(ExternalStateUpdate::Instance(
-                    InstanceState::Running,
-                ));
-            }
-            Err(e) => {
-                error!(&self.log, "failed to start devices";
-                                 "error" => ?e);
-                self.external_state.update(ExternalStateUpdate::Instance(
-                    InstanceState::Failed,
-                ));
-=======
         // Tell listeners that the VM's components are now starting up and not
         // merely being created (but keep the VM in the Migrating state if it's
         // being started pursuant to a migration in).
@@ -637,7 +604,6 @@
 
                     return res;
                 }
->>>>>>> 08359a52
             }
 
             Ok(())
