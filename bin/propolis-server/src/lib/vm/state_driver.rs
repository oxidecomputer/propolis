--- conflicted
+++ resolved
@@ -246,7 +246,6 @@
         }
     }
 
-<<<<<<< HEAD
     /// Pushes a self-requested state change request to this queue.
     ///
     /// This routine may only be called from the state driver task.
@@ -260,14 +259,6 @@
         // dequeue an event will always pick this event up).
     }
 
-    /// Notifies the external request queue that the instance's state has
-    /// changed so that it can change the dispositions for new state change
-    /// requests.
-    fn notify_instance_state_change(
-        &self,
-        state: request_queue::InstanceStateChange,
-    ) {
-=======
     /// Notifies the external request queue that the state driver has completed
     /// a request from that queue.
     fn notify_request_completed(&self, state: CompletedRequest) {
@@ -279,7 +270,6 @@
     /// is used to stop the queue when the instance stops without a request from
     /// the API (e.g. because the guest requested a chipset-driven shutdown).
     fn notify_stopped(&self) {
->>>>>>> 2412bbdb
         let mut guard = self.inner.lock().unwrap();
         guard.external_requests.notify_stopped();
     }
@@ -565,7 +555,6 @@
     ) -> anyhow::Result<()> {
         info!(self.log, "starting instance"; "reason" => ?start_reason);
 
-<<<<<<< HEAD
         // Tell listeners that the VM's components are now starting up and not
         // merely being created (but keep the VM in the Migrating state if it's
         // being started pursuant to a migration in).
@@ -632,27 +621,6 @@
 
                     return res;
                 }
-=======
-        let start_result =
-            self.objects.lock_exclusive().await.start(start_reason).await;
-
-        self.input_queue.notify_request_completed(CompletedRequest::Start {
-            succeeded: start_result.is_ok(),
-        });
-
-        match &start_result {
-            Ok(()) => {
-                self.external_state.update(ExternalStateUpdate::Instance(
-                    InstanceState::Running,
-                ));
-            }
-            Err(e) => {
-                error!(&self.log, "failed to start devices";
-                                 "error" => ?e);
-                self.external_state.update(ExternalStateUpdate::Instance(
-                    InstanceState::Failed,
-                ));
->>>>>>> 2412bbdb
             }
 
             Ok(())
@@ -694,14 +662,24 @@
                     if res.is_ok() {
                         let objects = &self.objects;
                         objects.lock_exclusive().await.resume_vcpus();
-                        self.publish_steady_state(InstanceState::Running);
+                        self.external_state
+                            .update(ExternalStateUpdate::Instance(InstanceState::Running));
+
+                        self.input_queue.notify_request_completed(
+                            CompletedRequest::Start { succeeded: true },
+                        );
+
                         if stopped_while_starting {
                             self.input_queue.push_self_request(
-                                ExternalRequest::Stop
+                                ExternalRequest::stop()
                             );
                         }
 
                         info!(&self.log, "VM successfully started");
+                    } else {
+                        self.input_queue.notify_request_completed(
+                            CompletedRequest::Start { succeeded: false },
+                        );
                     }
 
                     return res;
@@ -729,7 +707,7 @@
             // a problem here because the request queue will stop accepting new
             // VCR change requests once a request to stop has been queued.
             match req {
-                ExternalRequest::Stop => {
+                ExternalRequest::State(StateChangeRequest::Stop) => {
                     info!(
                         &self.log,
                         "got request to stop while still starting"
@@ -741,11 +719,13 @@
                     // off the queue and reach this path once more.
                     stopped_while_starting = true;
                 }
-                ExternalRequest::ReconfigureCrucibleVolume {
-                    backend_id,
-                    new_vcr_json,
-                    result_tx,
-                } => {
+                ExternalRequest::Component(
+                    ComponentChangeRequest::ReconfigureCrucibleVolume {
+                        backend_id,
+                        new_vcr_json,
+                        result_tx,
+                    },
+                ) => {
                     let _ = result_tx.send(
                         self.reconfigure_crucible_volume(
                             &backend_id,
@@ -759,9 +739,11 @@
                 // reported that it's fully started. Similarly, requests to
                 // start a VM that's already starting are expected to be ignored
                 // for idempotency.
-                r @ ExternalRequest::Start
-                | r @ ExternalRequest::MigrateAsSource { .. }
-                | r @ ExternalRequest::Reboot => {
+                r @ ExternalRequest::State(StateChangeRequest::Start)
+                | r @ ExternalRequest::State(
+                    StateChangeRequest::MigrateAsSource { .. },
+                )
+                | r @ ExternalRequest::State(StateChangeRequest::Reboot) => {
                     unreachable!(
                         "external request {r:?} shouldn't be queued while \
                         starting"
