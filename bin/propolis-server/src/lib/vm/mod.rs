--- conflicted
+++ resolved
@@ -150,11 +150,7 @@
     properties: InstanceProperties,
 
     /// The instance spec used to create this controller's VM.
-<<<<<<< HEAD
-    spec: tokio::sync::Mutex<InstanceSpec>,
-=======
-    spec: VersionedInstanceSpec,
->>>>>>> 6739002f
+    spec: tokio::sync::Mutex<VersionedInstanceSpec>,
 
     /// A wrapper around the instance's first COM port, suitable for providing a
     /// connection to a guest's serial console.
@@ -530,15 +526,10 @@
             .expect("VM controller always has a valid instance")
     }
 
-<<<<<<< HEAD
     pub async fn instance_spec(
         &self,
-    ) -> tokio::sync::MutexGuard<'_, InstanceSpec> {
+    ) -> tokio::sync::MutexGuard<'_, VersionedInstanceSpec> {
         self.vm_objects.spec.lock().await
-=======
-    pub fn instance_spec(&self) -> &VersionedInstanceSpec {
-        &self.vm_objects.spec
->>>>>>> 6739002f
     }
 
     pub fn com1(&self) -> &Arc<Serial<LpcUart>> {
