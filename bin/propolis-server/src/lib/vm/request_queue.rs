--- conflicted
+++ resolved
@@ -69,11 +69,7 @@
     fn fmt(&self, f: &mut std::fmt::Formatter<'_>) -> std::fmt::Result {
         match self {
             Self::Start => write!(f, "Start"),
-<<<<<<< HEAD
             Self::MigrateAsSource { migration_id, websock: _ } => f
-=======
-            Self::MigrateAsSource { migration_id, .. } => f
->>>>>>> 08359a52
                 .debug_struct("MigrateAsSource")
                 .field("migration_id", migration_id)
                 .finish(),
@@ -87,11 +83,7 @@
 ///
 /// NOTE: Successfully queuing a component change request does not guarantee
 /// that the request will be processed, because it may be preempted by a VM
-<<<<<<< HEAD
 /// state change. If this happens, the request will fail and notify the
-=======
-/// state change. If this happens the request will fail and notify the
->>>>>>> 08359a52
 /// submitter using whatever channel is appropriate for the request's type.
 pub enum ComponentChangeRequest {
     /// Attempts to update the volume construction request for the supplied
@@ -133,29 +125,17 @@
 
 impl ExternalRequest {
     /// Constructs a VM start request.
-<<<<<<< HEAD
     pub const fn start() -> Self {
-=======
-    pub fn start() -> Self {
->>>>>>> 08359a52
         Self::State(StateChangeRequest::Start)
     }
 
     /// Constructs a VM stop request.
-<<<<<<< HEAD
     pub const fn stop() -> Self {
-=======
-    pub fn stop() -> Self {
->>>>>>> 08359a52
         Self::State(StateChangeRequest::Stop)
     }
 
     /// Constructs a VM reboot request.
-<<<<<<< HEAD
     pub const fn reboot() -> Self {
-=======
-    pub fn reboot() -> Self {
->>>>>>> 08359a52
         Self::State(StateChangeRequest::Reboot)
     }
 
@@ -184,13 +164,10 @@
             result_tx,
         })
     }
-<<<<<<< HEAD
 
     fn is_stop(&self) -> bool {
         matches!(self, Self::State(StateChangeRequest::Stop))
     }
-=======
->>>>>>> 08359a52
 }
 
 /// A set of reasons why a request to queue an external state transition can
@@ -214,7 +191,6 @@
 
     #[error("Instance has migrated out and is being torn down")]
     MigratedOut,
-<<<<<<< HEAD
 
     #[error("Instance has already halted")]
     Halted,
@@ -245,21 +221,6 @@
 
     /// The instance has successfully started.
     Running,
-=======
-
-    #[error("Instance has already halted")]
-    Halted,
-
-    #[error("Instance failed to start or halted due to a failure")]
-    InstanceFailed,
-}
-
-/// The possible methods of handling a request to queue a state change.
-#[derive(Copy, Clone, Debug)]
-enum Disposition {
-    /// Put the state change on the queue.
-    Enqueue,
->>>>>>> 08359a52
 
     /// The instance has stopped due to a migration out.
     MigratedOut,
@@ -271,41 +232,6 @@
     Failed,
 }
 
-<<<<<<< HEAD
-=======
-/// A kind of request that can be popped from the queue and then completed.
-#[derive(Debug)]
-pub(super) enum CompletedRequest {
-    Start { succeeded: bool },
-    Reboot,
-    MigrationOut { succeeded: bool },
-    Stop,
-}
-
-/// The queue's internal notion of the VM's runtime state.
-#[derive(Copy, Clone, Debug)]
-enum QueueState {
-    /// The instance has not started yet and no one has asked it to start.
-    NotStarted,
-
-    /// The instance is not running yet, but the state driver will eventually
-    /// try to start it.
-    StartPending,
-
-    /// The instance has successfully started.
-    Running,
-
-    /// The instance has stopped due to a migration out.
-    MigratedOut,
-
-    /// The instance has shut down.
-    Stopped,
-
-    /// The instance failed to start.
-    Failed,
-}
-
->>>>>>> 08359a52
 impl QueueState {
     /// If `self` is a state in which new change requests should be denied
     /// unconditionally, returns a `Some` containing an appropriate
@@ -336,21 +262,12 @@
     /// completed by the state driver.
     awaiting_reboot: bool,
 
-<<<<<<< HEAD
     /// True if this queue has enqueued a request to migrate out that has not
     /// been completed by the state driver.
     awaiting_migration_out: bool,
 
     /// True if this queue has enqueued a stop request that has not been
     /// completed by the state driver.
-=======
-    /// True if this queue has enqueued a stop request that has not been
-    /// completed by the state driver.
-    awaiting_migration_out: bool,
-
-    /// True if this queue has enqueued a request to migrate out that has not
-    /// been completed by the state driver.
->>>>>>> 08359a52
     awaiting_stop: bool,
 
     /// The queue's logger.
@@ -410,7 +327,6 @@
         &mut self,
         request: ExternalRequest,
     ) -> Result<(), RequestDeniedReason> {
-<<<<<<< HEAD
         let should_queue = self.should_queue(&request);
         match should_queue {
             Ok(true) => {
@@ -436,119 +352,9 @@
                     "request" => ?request,
                     "reason" => %reason
                 );
-
                 return Err(reason);
             }
         }
-=======
-        // If the queue is in a terminal state, deny the request straightaway
-        // (unless it's a stop request, which can be ignored for idempotency).
-        let disposition = if let Some(reason) = self.state.deny_reason() {
-            if matches!(
-                request,
-                ExternalRequest::State(StateChangeRequest::Stop)
-            ) {
-                Disposition::Ignore
-            } else {
-                Disposition::Deny(reason)
-            }
-        } else {
-            // The instance hasn't stopped yet, so consider this request in
-            // light of its current state and the other as-yet unprocessed
-            // requests from the queue.
-            //
-            // In general, try to make state change requests idempotent by
-            // ignoring new requests when a request of the appropriate kind is
-            // already on the queue, and deny requests to reach a state that is
-            // precluded by an earlier state change request.
-            match request {
-                // Interpret start requests as requests to reach the Running
-                // state.
-                ExternalRequest::State(StateChangeRequest::Start) => {
-                    if self.awaiting_stop {
-                        Disposition::Deny(RequestDeniedReason::HaltPending)
-                    } else if let QueueState::NotStarted = self.state {
-                        Disposition::Enqueue
-                    } else {
-                        Disposition::Ignore
-                    }
-                }
-
-                // Only allow one attempt to migrate out at a time (if it works
-                // the VM can't migrate out again), and only allow migration out
-                // after an instance begins to run.
-                ExternalRequest::State(
-                    StateChangeRequest::MigrateAsSource { .. },
-                ) => {
-                    if self.awaiting_migration_out {
-                        Disposition::Deny(
-                            RequestDeniedReason::AlreadyMigrationSource,
-                        )
-                    } else if self.awaiting_stop {
-                        Disposition::Deny(RequestDeniedReason::HaltPending)
-                    } else if matches!(self.state, QueueState::NotStarted) {
-                        Disposition::Deny(
-                            RequestDeniedReason::InstanceNotActive,
-                        )
-                    } else {
-                        Disposition::Enqueue
-                    }
-                }
-
-                // Treat reboot requests as a request to take a VM that has
-                // already started, reset its state, and resume the VM. If the
-                // VM migrates out first, this request needs to be directed to
-                // the target, so reject it here to allow the caller to wait for
-                // the migration to resolve.
-                ExternalRequest::State(StateChangeRequest::Reboot) => {
-                    if self.awaiting_migration_out {
-                        Disposition::Deny(
-                            RequestDeniedReason::InvalidForMigrationSource,
-                        )
-                    } else if self.awaiting_stop {
-                        Disposition::Deny(RequestDeniedReason::HaltPending)
-                    } else if matches!(self.state, QueueState::NotStarted) {
-                        Disposition::Deny(
-                            RequestDeniedReason::InstanceNotActive,
-                        )
-                    } else if matches!(self.state, QueueState::StartPending) {
-                        Disposition::Deny(RequestDeniedReason::StartInProgress)
-                    } else if self.awaiting_reboot {
-                        Disposition::Ignore
-                    } else {
-                        Disposition::Enqueue
-                    }
-                }
-
-                // As with reboots, deny requests to stop a VM that might
-                // migrate out first, since the request may need to be directed
-                // to the migration target.
-                ExternalRequest::State(StateChangeRequest::Stop) => {
-                    if self.awaiting_migration_out {
-                        Disposition::Deny(
-                            RequestDeniedReason::InvalidForMigrationSource,
-                        )
-                    } else if self.awaiting_stop {
-                        Disposition::Ignore
-                    } else {
-                        Disposition::Enqueue
-                    }
-                }
-
-                // Always enqueue component change requests, even if the VM has
-                // a pending request to stop or migrate out. This allows the
-                // state driver to process these requests during a state change,
-                // which may be necessary to complete that state change. If the
-                // change request is canceled by a later state transition, the
-                // queue can use the request data to notify the requestor.
-                ExternalRequest::Component(
-                    ComponentChangeRequest::ReconfigureCrucibleVolume {
-                        ..
-                    },
-                ) => Disposition::Enqueue,
-            }
-        };
->>>>>>> 08359a52
 
         match request {
             ExternalRequest::State(StateChangeRequest::Start) => {
@@ -572,7 +378,6 @@
             ExternalRequest::Component(_) => {}
         }
 
-<<<<<<< HEAD
         match request {
             ExternalRequest::State(s) => self.state_queue.push_back(s),
             ExternalRequest::Component(c) => self.component_queue.push_back(c),
@@ -668,63 +473,6 @@
                     if self.awaiting_stop {
                         return Ok(false);
                     }
-=======
-        match disposition {
-            Disposition::Ignore => Ok(()),
-            Disposition::Deny(reason) => Err(reason),
-            Disposition::Enqueue => {
-                match request {
-                    ExternalRequest::State(StateChangeRequest::Start) => {
-                        assert!(matches!(self.state, QueueState::NotStarted));
-                        self.state = QueueState::StartPending;
-                    }
-                    ExternalRequest::State(
-                        StateChangeRequest::MigrateAsSource { .. },
-                    ) => {
-                        assert!(!self.awaiting_migration_out);
-                        self.awaiting_migration_out = true;
-                    }
-                    ExternalRequest::State(StateChangeRequest::Reboot) => {
-                        assert!(!self.awaiting_reboot);
-                        self.awaiting_reboot = true;
-                    }
-                    ExternalRequest::State(StateChangeRequest::Stop) => {
-                        assert!(!self.awaiting_stop);
-                        self.awaiting_stop = true;
-                    }
-                    ExternalRequest::Component(_) => {}
-                }
-
-                match request {
-                    ExternalRequest::State(s) => self.state_queue.push_back(s),
-                    ExternalRequest::Component(c) => {
-                        self.component_queue.push_back(c)
-                    }
-                }
-
-                Ok(())
-            }
-        }
-    }
-
-    /// Notifies this queue that the caller has finished processing a
-    /// previously-dequeued request, allowing the queue to adjust its
-    /// dispositions in response.
-    pub(super) fn notify_request_completed(&mut self, req: CompletedRequest) {
-        info!(
-            &self.log,
-            "queue notified of request completion";
-            "request" => ?req
-        );
-
-        match req {
-            CompletedRequest::Start { succeeded } => {
-                assert!(matches!(self.state, QueueState::StartPending));
-                if succeeded {
-                    self.state = QueueState::Running;
-                } else {
-                    self.state = QueueState::Failed;
->>>>>>> 08359a52
                 }
 
                 // Always enqueue component change requests, even if the VM has
@@ -739,7 +487,6 @@
                     },
                 ) => {}
             }
-<<<<<<< HEAD
         };
 
         Ok(true)
@@ -776,25 +523,6 @@
                 if succeeded {
                     self.state = QueueState::MigratedOut;
                 }
-=======
-            CompletedRequest::Reboot => {
-                assert!(matches!(self.state, QueueState::Running));
-                assert!(self.awaiting_reboot);
-                self.awaiting_reboot = false;
-            }
-            CompletedRequest::MigrationOut { succeeded } => {
-                assert!(matches!(self.state, QueueState::Running));
-                assert!(self.awaiting_migration_out);
-                self.awaiting_migration_out = false;
-                if succeeded {
-                    self.state = QueueState::MigratedOut;
-                }
-            }
-            CompletedRequest::Stop => {
-                assert!(self.awaiting_stop);
-                self.awaiting_stop = false;
-                self.state = QueueState::Stopped;
->>>>>>> 08359a52
             }
             CompletedRequest::Stop => {
                 assert!(self.awaiting_stop);
@@ -882,10 +610,7 @@
     }
 
     impl ExternalRequest {
-<<<<<<< HEAD
         #[track_caller]
-=======
->>>>>>> 08359a52
         fn assert_start(&self) {
             assert!(
                 matches!(self, Self::State(StateChangeRequest::Start)),
@@ -893,22 +618,12 @@
             );
         }
 
-<<<<<<< HEAD
         #[track_caller]
         fn assert_stop(&self) {
             assert!(self.is_stop(), "expected stop request, got {self:?}");
         }
 
         #[track_caller]
-=======
-        fn assert_stop(&self) {
-            assert!(
-                matches!(self, Self::State(StateChangeRequest::Stop)),
-                "expected stop request, got {self:?}"
-            );
-        }
-
->>>>>>> 08359a52
         fn assert_reboot(&self) {
             assert!(
                 matches!(self, Self::State(StateChangeRequest::Reboot)),
@@ -916,10 +631,7 @@
             );
         }
 
-<<<<<<< HEAD
         #[track_caller]
-=======
->>>>>>> 08359a52
         fn assert_migrate_as_source(&self) {
             assert!(
                 matches!(
@@ -928,7 +640,6 @@
                 ),
                 "expected migrate as source request, got {self:?}"
             );
-<<<<<<< HEAD
         }
 
         #[track_caller]
@@ -942,8 +653,6 @@
                 ),
                 "expected Crucible reconfiguration request, got {self:?}"
             );
-=======
->>>>>>> 08359a52
         }
     }
 
@@ -1081,10 +790,6 @@
     fn mutation_disallowed_after_stopped() {
         let mut queue =
             ExternalRequestQueue::new(test_logger(), InstanceAutoStart::Yes);
-<<<<<<< HEAD
-
-=======
->>>>>>> 08359a52
         queue.notify_request_completed(CompletedRequest::Start {
             succeeded: true,
         });
@@ -1116,7 +821,6 @@
         drop(queue);
         let err = rx.await.unwrap().unwrap_err();
         assert_eq!(err.status_code, hyper::StatusCode::GONE);
-<<<<<<< HEAD
     }
 
     /// A helper for generating requests as part of a property testing strategy.
@@ -1585,7 +1289,5 @@
             let mut test = QueueDequeueTest::new();
             test.run(ops);
         }
-=======
->>>>>>> 08359a52
     }
 }