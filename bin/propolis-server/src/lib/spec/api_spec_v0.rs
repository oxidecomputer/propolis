--- conflicted
+++ resolved
@@ -247,20 +247,14 @@
             return Err(ApiSpecError::BackendNotUsed(backend.to_owned()));
         }
 
-<<<<<<< HEAD
         if let Some(boot_settings) = value.devices.boot_settings.as_ref() {
             for item in boot_settings.order.iter() {
                 builder.add_boot_option(item)?;
             }
         }
 
-        // TODO(#735): Serial ports need to have names like other devices.
-        for serial_port in value.devices.serial_ports.values() {
-            builder.add_serial_port(serial_port.num)?;
-=======
         for (name, serial_port) in value.devices.serial_ports {
             builder.add_serial_port(name, serial_port.num)?;
->>>>>>> 516dabe4
         }
 
         for (name, bridge) in value.devices.pci_pci_bridges {
