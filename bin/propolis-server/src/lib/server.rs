--- conflicted
+++ resolved
@@ -30,11 +30,9 @@
 use oximeter::types::ProducerRegistry;
 use propolis_client::{
     handmade::api,
-<<<<<<< HEAD
-    instance_spec::{self, InstanceSpec, StorageBackend, StorageBackendKind},
-=======
-    instance_spec::{self, VersionedInstanceSpec},
->>>>>>> 6739002f
+    instance_spec::{
+        self, StorageBackend, StorageBackendKind, VersionedInstanceSpec,
+    },
 };
 
 use propolis_server_config::Config as VmTomlConfig;
@@ -650,13 +648,8 @@
 }
 
 async fn instance_get_common(
-<<<<<<< HEAD
     rqctx: &RequestContext<Arc<DropshotEndpointContext>>,
-) -> Result<(api::Instance, InstanceSpec), HttpError> {
-=======
-    rqctx: RequestContext<Arc<DropshotEndpointContext>>,
 ) -> Result<(api::Instance, VersionedInstanceSpec), HttpError> {
->>>>>>> 6739002f
     let ctx = rqctx.context();
     match &*ctx.services.vm.lock().await {
         VmControllerState::NotCreated => Err(HttpError::for_not_found(
