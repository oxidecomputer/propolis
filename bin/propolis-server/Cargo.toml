[package]
name = "propolis-server"
version = "0.1.0"
license = "MPL-2.0"
edition = "2021"

# See more keys and their definitions at https://doc.rust-lang.org/cargo/reference/manifest.html

[lib]
name = "propolis_server"
path = "src/lib/lib.rs"

[[bin]]
name = "propolis-server"
path = "src/main.rs"
doc = false

[dependencies]
atty.workspace = true
anyhow.workspace = true
async-trait.workspace = true
bit_field.workspace = true
bitvec.workspace = true
bytes.workspace = true
cfg-if.workspace = true
chrono = { workspace = true, features = [ "serde" ] }
clap = { workspace = true, features = ["derive"] }
const_format.workspace = true
dropshot = { workspace = true, features = ["usdt-probes"] }
enum-iterator.workspace = true
erased-serde.workspace = true
futures.workspace = true
hyper.workspace = true
<<<<<<< HEAD
internal-dns.workspace = true
nexus-client.workspace = true
=======
lazy_static.workspace = true
>>>>>>> e2220ee6
num_enum.workspace = true
omicron-common.workspace = true
oximeter-producer.workspace = true
oximeter.workspace = true
ron.workspace = true
thiserror.workspace = true
tokio = { workspace = true, features = ["full"] }
tokio-tungstenite.workspace = true
tokio-util = { workspace = true, features = ["codec"] }
toml.workspace = true
serde.workspace = true
serde_derive.workspace = true
serde_json.workspace = true
slog.workspace = true
slog-async.workspace = true
slog-bunyan.workspace = true
slog-dtrace.workspace = true
slog-term.workspace = true
propolis.workspace = true
propolis-client = { workspace = true, features = ["generated"] }
propolis-server-config.workspace = true
rfb.workspace = true
uuid.workspace = true
usdt.workspace = true
base64.workspace = true
schemars = { workspace = true, features = ["chrono", "uuid1"] }

[dev-dependencies]
hex.workspace = true
reqwest = { workspace = true, features = ["rustls-tls"] }
ring.workspace = true
slog = { workspace = true, features = [ "max_level_trace", "release_max_level_debug" ] }
expectorate.workspace = true
mockall.workspace = true

[features]
default = ["propolis/crucible-full", "propolis/oximeter"]
falcon = ["propolis/falcon", "propolis-client/falcon"]
# If selected, only build a mock server which does not actually spawn instances
# (i.e. to test with a facsimile of the API on unsupported platforms)
mock-only = []<|MERGE_RESOLUTION|>--- conflicted
+++ resolved
@@ -31,12 +31,9 @@
 erased-serde.workspace = true
 futures.workspace = true
 hyper.workspace = true
-<<<<<<< HEAD
 internal-dns.workspace = true
+lazy_static.workspace = true
 nexus-client.workspace = true
-=======
-lazy_static.workspace = true
->>>>>>> e2220ee6
 num_enum.workspace = true
 omicron-common.workspace = true
 oximeter-producer.workspace = true
