--- conflicted
+++ resolved
@@ -13,11 +13,7 @@
 toml = "0.5"
 serde = "1.0"
 serde_derive = "1.0"
-<<<<<<< HEAD
 propolis = { path = "../propolis", features = ["crucible"] }
-=======
-propolis = { path = "../propolis" }
 slog = "2.7"
 slog-async = "2.7"
-slog-term = "2.7"
->>>>>>> 326d3322
+slog-term = "2.7"