use std::fs::File;
use std::io::{Error, ErrorKind};
use std::num::NonZeroUsize;
use std::sync::Arc;
use std::time::SystemTime;

use oximeter::types::ProducerRegistry;
use propolis::block;
use propolis::chardev::{self, BlockingSource, Source};
use propolis::common::PAGE_SIZE;
use propolis::dispatch::Dispatcher;
use propolis::hw::chipset::i440fx;
use propolis::hw::chipset::i440fx::I440Fx;
use propolis::hw::chipset::Chipset;
use propolis::hw::ibmpc;
use propolis::hw::pci;
use propolis::hw::ps2ctrl::PS2Ctrl;
use propolis::hw::qemu::{debug::QemuDebugPort, fwcfg, ramfb};
use propolis::hw::uart::LpcUart;
use propolis::hw::{nvme, virtio};
use propolis::instance::Instance;
use propolis::inventory::{ChildRegister, EntityID, Inventory};
use propolis::vmm::{self, Builder, Machine, MachineCtx, Prot};
use slog::info;

use crate::config;
use crate::serial::Serial;

use anyhow::Result;
use tokio::runtime::Handle;

// Arbitrary ROM limit for now
const MAX_ROM_SIZE: usize = 0x20_0000;

fn open_bootrom<P: AsRef<std::path::Path>>(path: P) -> Result<(File, usize)> {
    let fp = File::open(path.as_ref())?;
    let len = fp.metadata()?.len();
    if len % (PAGE_SIZE as u64) != 0 {
        Err(Error::new(
            ErrorKind::InvalidData,
            format!(
                "rom {} length {:x} not aligned to {:x}",
                path.as_ref().to_string_lossy(),
                len,
                PAGE_SIZE
            ),
        )
        .into())
    } else {
        Ok((fp, len as usize))
    }
}

pub fn build_instance(
    name: &str,
    max_cpu: u8,
    lowmem: usize,
    highmem: usize,
    log: slog::Logger,
) -> Result<Arc<Instance>> {
    let mut builder = Builder::new(name, true)?
        .max_cpus(max_cpu)?
        .add_mem_region(0, lowmem, Prot::ALL, "lowmem")?
        .add_rom_region(
            0x1_0000_0000 - MAX_ROM_SIZE,
            MAX_ROM_SIZE,
            Prot::READ | Prot::EXEC,
            "bootrom",
        )?
        .add_mmio_region(0xc000_0000_usize, 0x2000_0000_usize, "dev32")?
        .add_mmio_region(0xe000_0000_usize, 0x1000_0000_usize, "pcicfg")?
        .add_mmio_region(
            vmm::MAX_SYSMEM,
            vmm::MAX_PHYSMEM - vmm::MAX_SYSMEM,
            "dev64",
        )?;
    if highmem > 0 {
        builder = builder.add_mem_region(
            0x1_0000_0000,
            highmem,
            Prot::ALL,
            "highmem",
        )?;
    }

    // Allow propolis to use the existing tokio runtime for spawning and
    // dispatching its tasks
    let rt_handle = Some(Handle::current());
    let inst = Instance::create(builder.finalize()?, rt_handle, Some(log))?;
    inst.spawn_vcpu_workers(propolis::vcpu_run_loop)?;
    Ok(inst)
}

pub struct RegisteredChipset(Arc<I440Fx>, EntityID);
impl RegisteredChipset {
    pub fn device(&self) -> &Arc<I440Fx> {
        &self.0
    }
}

pub struct MachineInitializer<'a> {
    log: slog::Logger,
    machine: &'a Machine,
    mctx: &'a MachineCtx,
    disp: &'a Dispatcher,
    inv: &'a Inventory,
}

impl<'a> MachineInitializer<'a> {
    pub fn new(
        log: slog::Logger,
        machine: &'a Machine,
        mctx: &'a MachineCtx,
        disp: &'a Dispatcher,
        inv: &'a Inventory,
    ) -> Self {
        MachineInitializer { log, machine, mctx, disp, inv }
    }

    pub fn initialize_rom<P: AsRef<std::path::Path>>(
        &self,
        path: P,
    ) -> Result<(), Error> {
        let (romfp, rom_len) = open_bootrom(path.as_ref())
            .unwrap_or_else(|e| panic!("Cannot open bootrom: {}", e));
        self.machine.populate_rom("bootrom", |mapping| {
            let mapping = mapping.as_ref();
            if mapping.len() < rom_len {
                return Err(Error::new(ErrorKind::InvalidData, "rom too long"));
            }
            let offset = mapping.len() - rom_len;
            let submapping = mapping.subregion(offset, rom_len).unwrap();
            let nread = submapping.pread(&romfp, rom_len, 0)?;
            if nread != rom_len {
                // TODO: Handle short read
                return Err(Error::new(ErrorKind::InvalidData, "short read"));
            }
            Ok(())
        })?;
        Ok(())
    }

    pub fn initialize_kernel_devs(
        &self,
        lowmem: usize,
        highmem: usize,
    ) -> Result<(), Error> {
        let hdl = self.mctx.hdl();

        let rtc = &self.machine.kernel_devs.rtc;
        rtc.memsize_to_nvram(lowmem, highmem, hdl)?;
        rtc.set_time(SystemTime::now(), hdl)?;

        Ok(())
    }

    pub fn initialize_chipset(
        &self,
        config: &config::Chipset,
        pci_bridges: Vec<pci::topology::BridgeDescription>,
    ) -> Result<RegisteredChipset, Error> {
        let mut pci_builder = pci::topology::Builder::new();
        for bridge in pci_bridges {
            pci_builder.add_bridge(bridge)?;
        }
        let pci_topology = pci_builder.finish(
            &self.inv,
            &self.machine.bus_pio,
            &self.machine.bus_mmio,
        )?;
        let enable_pcie = config.options.get("enable-pcie").map_or_else(
            || Ok(false),
            |v| {
                v.as_bool().ok_or_else(|| {
                    Error::new(
                        ErrorKind::InvalidData,
                        format!("invalid value {} for enable-pcie", v),
                    )
                })
            },
        )?;

        let chipset = I440Fx::create(
            self.machine,
            pci_topology,
            i440fx::CreateOptions { enable_pcie },
        );
        let id = self.inv.register(&chipset)?;
        Ok(RegisteredChipset(chipset, id))
    }

    pub fn initialize_uart(
        &self,
        chipset: &RegisteredChipset,
    ) -> Result<Serial<LpcUart>, Error> {
        let uarts = vec![
            (ibmpc::IRQ_COM1, ibmpc::PORT_COM1, "com1"),
            (ibmpc::IRQ_COM2, ibmpc::PORT_COM2, "com2"),
            (ibmpc::IRQ_COM3, ibmpc::PORT_COM3, "com3"),
            (ibmpc::IRQ_COM4, ibmpc::PORT_COM4, "com4"),
        ];
        let pio = self.mctx.pio();
        let mut com1 = None;
        for (irq, port, name) in uarts.iter() {
            let dev = LpcUart::new(chipset.device().irq_pin(*irq).unwrap());
            dev.set_autodiscard(true);
            LpcUart::attach(&dev, pio, *port);
            self.inv.register_instance(&dev, name)?;
            if com1.is_none() {
                com1 = Some(dev);
            }
        }

        let sink_size = NonZeroUsize::new(64).unwrap();
        let source_size = NonZeroUsize::new(1024).unwrap();
        Ok(Serial::new(com1.unwrap(), sink_size, source_size))
    }

    pub fn initialize_ps2(
        &self,
        chipset: &RegisteredChipset,
    ) -> Result<(), Error> {
        let pio = self.mctx.pio();
        let ps2_ctrl = PS2Ctrl::create();
        ps2_ctrl.attach(pio, chipset.device().as_ref());
        self.inv.register(&ps2_ctrl)?;
        Ok(())
    }

    pub fn initialize_qemu_debug_port(&self) -> Result<(), Error> {
        let dbg = QemuDebugPort::create(self.mctx.pio());
        let debug_file = std::fs::File::create("debug.out")?;
        let poller = chardev::BlockingFileOutput::new(debug_file)?;
        poller.attach(Arc::clone(&dbg) as Arc<dyn BlockingSource>, self.disp);
        self.inv.register(&dbg)?;
        Ok(())
    }

    pub fn initialize_virtio_block(
        &self,
        chipset: &RegisteredChipset,
        bdf: pci::Bdf,
        backend: Arc<dyn block::Backend>,
        be_register: ChildRegister,
    ) -> Result<(), Error> {
        let be_info = backend.info();
        let vioblk = virtio::PciVirtioBlock::new(0x100, be_info);
        let id = self.inv.register_instance(&vioblk, bdf.to_string())?;
        let _ = self.inv.register_child(be_register, id).unwrap();

        backend.attach(vioblk.clone(), self.disp)?;
        chipset.device().pci_attach(bdf, vioblk);
        Ok(())
    }

    pub fn initialize_nvme_block(
        &self,
        chipset: &RegisteredChipset,
        bdf: pci::Bdf,
        name: String,
        backend: Arc<dyn block::Backend>,
        be_register: ChildRegister,
    ) -> Result<(), Error> {
        let be_info = backend.info();
        let nvme = nvme::PciNvme::create(name, be_info);
        let id = self.inv.register_instance(&nvme, bdf.to_string())?;
        let _ = self.inv.register_child(be_register, id).unwrap();

        backend.attach(nvme.clone(), self.disp)?;
        chipset.device().pci_attach(bdf, nvme);
        Ok(())
    }

    pub fn initialize_vnic(
        &self,
        chipset: &RegisteredChipset,
        vnic_name: &str,
        bdf: pci::Bdf,
    ) -> Result<(), Error> {
        let hdl = self.machine.get_hdl();
        let viona = virtio::PciVirtioViona::new(vnic_name, 0x100, &hdl)?;
        let _id = self.inv.register_instance(&viona, bdf.to_string())?;
        chipset.device().pci_attach(bdf, viona);
        Ok(())
    }

    pub fn initialize_crucible(
        &self,
        chipset: &RegisteredChipset,
        disk: &propolis_client::api::DiskRequest,
        bdf: pci::Bdf,
<<<<<<< HEAD
        producer_registry: Arc<tokio::sync::Mutex<Option<ProducerRegistry>>>,
    ) -> Result<(), Error> {
=======
    ) -> Result<Arc<propolis::block::CrucibleBackend>, Error> {
>>>>>>> bcf9f517
        info!(self.log, "Creating Crucible disk from {:#?}", disk);
        let be = propolis::block::CrucibleBackend::create(
            disk.gen,
            disk.volume_construction_request.clone(),
            disk.read_only,
            producer_registry,
        )?;

        info!(self.log, "Creating ChildRegister");
        let creg = ChildRegister::new(&be, Some(be.get_uuid()?.to_string()));

        match disk.device.as_ref() {
            "virtio" => {
                info!(self.log, "Calling initialize_virtio_block");
                self.initialize_virtio_block(chipset, bdf, be.clone(), creg)?;
                Ok(be)
            }
            "nvme" => {
                info!(self.log, "Calling initialize_nvme_block");
                self.initialize_nvme_block(
                    chipset,
                    bdf,
                    disk.name.clone(),
                    be.clone(),
                    creg,
                )?;
                Ok(be)
            }
            _ => Err(std::io::Error::new(
                std::io::ErrorKind::Other,
                "Bad disk device!",
            )),
        }
    }

    pub fn initialize_in_memory_virtio_from_bytes(
        &self,
        chipset: &RegisteredChipset,
        name: impl Into<String>,
        bytes: Vec<u8>,
        bdf: pci::Bdf,
        read_only: bool,
    ) -> Result<(), Error> {
        info!(self.log, "Creating in-memory disk from bytes");
        let be =
            propolis::block::InMemoryBackend::create(bytes, read_only, 512)?;

        info!(self.log, "Creating ChildRegister");
        let creg = ChildRegister::new(&be, Some(name.into()));

        info!(self.log, "Calling initialize_virtio_block");
        self.initialize_virtio_block(chipset, bdf, be, creg)
    }

    pub fn initialize_fwcfg(&self, cpus: u8) -> Result<EntityID, Error> {
        let mut fwcfg = fwcfg::FwCfgBuilder::new();
        fwcfg
            .add_legacy(
                fwcfg::LegacyId::SmpCpuCount,
                fwcfg::FixedItem::new_u32(cpus as u32),
            )
            .unwrap();

        let ramfb = ramfb::RamFb::create();
        ramfb.attach(&mut fwcfg);

        let fwcfg_dev = fwcfg.finalize();
        let pio = self.mctx.pio();
        fwcfg_dev.attach(pio);

        self.inv.register(&fwcfg_dev)?;
        let ramfb_id = self.inv.register(&ramfb)?;
        Ok(ramfb_id)
    }

    pub fn initialize_cpus(&self) -> Result<(), Error> {
        for vcpu in self.mctx.vcpus() {
            vcpu.set_default_capabs().unwrap();
        }
        Ok(())
    }
}<|MERGE_RESOLUTION|>--- conflicted
+++ resolved
@@ -289,12 +289,8 @@
         chipset: &RegisteredChipset,
         disk: &propolis_client::api::DiskRequest,
         bdf: pci::Bdf,
-<<<<<<< HEAD
         producer_registry: Arc<tokio::sync::Mutex<Option<ProducerRegistry>>>,
-    ) -> Result<(), Error> {
-=======
     ) -> Result<Arc<propolis::block::CrucibleBackend>, Error> {
->>>>>>> bcf9f517
         info!(self.log, "Creating Crucible disk from {:#?}", disk);
         let be = propolis::block::CrucibleBackend::create(
             disk.gen,
