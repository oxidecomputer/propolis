#![allow(clippy::style)]

pub mod config;
mod initializer;
mod migrate;
mod serial;
pub mod server;
<<<<<<< HEAD
pub mod stats;
=======
mod spec;
>>>>>>> 832711a3
pub mod vnc;<|MERGE_RESOLUTION|>--- conflicted
+++ resolved
@@ -5,9 +5,6 @@
 mod migrate;
 mod serial;
 pub mod server;
-<<<<<<< HEAD
+mod spec;
 pub mod stats;
-=======
-mod spec;
->>>>>>> 832711a3
 pub mod vnc;