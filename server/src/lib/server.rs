--- conflicted
+++ resolved
@@ -109,13 +109,10 @@
     config: Config,
     log: Logger,
     pub(crate) vnc_server: Arc<Mutex<VncServer<PropolisVncServer>>>,
-<<<<<<< HEAD
+    pub(crate) use_reservoir: bool,
     // To register with Oximeter, we need to know our own address.
     pub(crate) propolis_addr: SocketAddr,
     pub instance_metrics: InstanceMetrics,
-=======
-    pub(crate) use_reservoir: bool,
->>>>>>> 5e6e9730
 }
 
 impl Context {
@@ -137,12 +134,9 @@
             config,
             log,
             vnc_server: Arc::new(Mutex::new(vnc_server)),
-<<<<<<< HEAD
+            use_reservoir,
             propolis_addr,
             instance_metrics,
-=======
-            use_reservoir,
->>>>>>> 5e6e9730
         }
     }
 }
