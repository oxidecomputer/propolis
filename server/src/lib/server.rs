--- conflicted
+++ resolved
@@ -395,16 +395,12 @@
                         )
                     })?;
 
-<<<<<<< HEAD
-                init.initialize_crucible(
+                let be = init.initialize_crucible(
                     &chipset,
                     disk,
                     bdf,
                     server_context.instance_metrics.producer_registry.clone(),
                 )?;
-=======
-                let be = init.initialize_crucible(&chipset, disk, bdf)?;
->>>>>>> bcf9f517
                 info!(rqctx.log, "Disk {} created successfully", disk.name);
 
                 let disk_id = be.get_uuid()?;
