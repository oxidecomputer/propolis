[package]
name = "propolis-server"
version = "0.1.0"
authors = ["Sean Klein <sean@oxide.computer>", "Patrick Mooney <pmooney@oxide.computer>"]
license = "MPL-2.0"
edition = "2018"

# See more keys and their definitions at https://doc.rust-lang.org/cargo/reference/manifest.html

[lib]
name = "propolis_server"
path = "src/lib/lib.rs"

[[bin]]
name = "propolis-server"
path = "src/main.rs"
doc = false

[dependencies]
anyhow = "1.0"
# dropshot = "0.6"
dropshot = { git = "https://github.com/oxidecomputer/dropshot", branch = "main" }
futures = "0.3"
hyper =  "0.14"
thiserror = "1.0"
tokio = { version = "1", features = ["full"] }
tokio-tungstenite = "0.14"
toml = "0.5"
serde = "1.0"
serde_derive = "1.0"
slog = "2.7"
structopt = { version = "0.3", default-features = false }
<<<<<<< HEAD
propolis = { path = "../propolis", features = ["crucible"] }
=======
propolis = { path = "../propolis", default-features = false }
>>>>>>> 14f52f2c
propolis-client = { path = "../client" }
uuid = "0.8"

[dev-dependencies]
hex = "0.4.3"
reqwest = { version = "0.11", default-features = false, features = ["rustls-tls"] }
ring = "0.16"
slog = { version = "2.5", features = [ "max_level_trace", "release_max_level_debug" ] }

[features]
default = ["dtrace-probes"]
dtrace-probes = ["propolis/dtrace-probes"]<|MERGE_RESOLUTION|>--- conflicted
+++ resolved
@@ -30,11 +30,7 @@
 serde_derive = "1.0"
 slog = "2.7"
 structopt = { version = "0.3", default-features = false }
-<<<<<<< HEAD
-propolis = { path = "../propolis", features = ["crucible"] }
-=======
-propolis = { path = "../propolis", default-features = false }
->>>>>>> 14f52f2c
+propolis = { path = "../propolis", features = ["crucible"], default-features = false }
 propolis-client = { path = "../client" }
 uuid = "0.8"
 
